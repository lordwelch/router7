--- conflicted
+++ resolved
@@ -43,12 +43,8 @@
 	Hostname         string    `json:"hostname"`
 	HostnameOverride string    `json:"hostname_override"`
 	Expiry           time.Time `json:"expiry"`
-<<<<<<< HEAD
-	Start            time.Time `json:"start"`
 	VendorIdentifier string    `json:"vendor"`
-=======
 	LastACK          time.Time `json:"last_ack"`
->>>>>>> 2ee2a943
 }
 
 func (l *Lease) Expired(at time.Time) bool {
@@ -114,22 +110,6 @@
 	copy(start, serverIP)
 	start[len(start)-1]++
 	return &Handler{
-<<<<<<< HEAD
-		rawConn:    conn,
-		iface:      iface,
-		leasesHW:   make(map[string]int),
-		leasesIP:   make(map[int]*Lease),
-		serverIP:   serverIP,
-		start:      start,
-		leaseRange: 230,
-		// Apple recommends a DHCP lease time of 1 hour in
-		// https://support.apple.com/de-ch/HT202068,
-		// so if 20 minutes ever causes any trouble,
-		// we should try increasing it to 1 hour.
-		LeasePeriod: 20 * time.Minute,
-		options:     options,
-		timeNow:     time.Now,
-=======
 		rawConn:     conn,
 		iface:       iface,
 		leasesHW:    make(map[string]int),
@@ -138,15 +118,8 @@
 		start:       start,
 		leaseRange:  230,
 		LeasePeriod: leasePeriod,
-		options: dhcp4.Options{
-			dhcp4.OptionSubnetMask:       []byte{255, 255, 255, 0},
-			dhcp4.OptionRouter:           []byte(serverIP),
-			dhcp4.OptionDomainNameServer: []byte(serverIP),
-			dhcp4.OptionDomainName:       []byte("lan"),
-			dhcp4.OptionDomainSearch:     []byte{0x03, 'l', 'a', 'n', 0x00},
-		},
-		timeNow: time.Now,
->>>>>>> 2ee2a943
+		options:     options,
+		timeNow:     time.Now,
 	}, nil
 }
 
@@ -375,22 +348,13 @@
 		}
 		now := h.timeNow()
 		lease := &Lease{
-<<<<<<< HEAD
 			Num:              leaseNum,
 			Addr:             make([]byte, 4),
 			HardwareAddr:     hwAddr,
 			Expiry:           now.Add(h.leasePeriodForDevice(hwAddr)),
 			Hostname:         string(options[dhcp4.OptionHostName]),
-			Start:            now,
 			VendorIdentifier: string(bytes.ToValidUTF8(bytes.ReplaceAll(options[dhcp4.OptionVendorClassIdentifier], []byte{0}, []byte{}), []byte{})),
-=======
-			Num:          leaseNum,
-			Addr:         make([]byte, 4),
-			HardwareAddr: hwAddr,
-			Expiry:       h.timeNow().Add(h.leasePeriodForDevice(hwAddr)),
-			Hostname:     string(options[dhcp4.OptionHostName]),
 			LastACK:      h.timeNow(),
->>>>>>> 2ee2a943
 		}
 		copy(lease.Addr, reqIP.To4())
 
