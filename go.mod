module github.com/rtr7/router7

<<<<<<< HEAD
go 1.18
=======
go 1.20
>>>>>>> 95fc7432

require (
	github.com/andreyvit/diff v0.0.0-20170406064948-c7f18ee00883
	github.com/digineo/go-ping v1.0.1
	github.com/eclipse/paho.mqtt.golang v1.4.1
	github.com/gokrazy/gokrazy v0.0.0-20230219142620-73892ad2388a
	github.com/google/go-cmp v0.5.9
	github.com/google/gopacket v1.1.19
	github.com/google/nftables v0.0.0-20220830201608-64ce05980f1e
	github.com/google/renameio v1.0.1
	github.com/insomniacslk/dhcp v0.0.0-20220822114210-de18a9d48e84
	github.com/jpillora/backoff v1.0.0
	github.com/krolaw/dhcp4 v0.0.0-20190909130307-a50d88189771
	github.com/libdns/cloudflare v0.1.0
	github.com/libdns/libdns v0.2.1
	github.com/mdlayher/ethtool v0.0.0-20220830195143-0e16326d06d1
	github.com/mdlayher/ndp v0.10.0
	github.com/mdlayher/packet v1.1.1
	github.com/miekg/dns v1.1.50
	github.com/prometheus/client_golang v1.14.0
	github.com/rtr7/dhcp4 v0.0.0-20220302171438-18c84d089b46
	github.com/vishvananda/netlink v1.2.1-beta.2
	github.com/vishvananda/netns v0.0.0-20211101163701-50045581ed74
	golang.org/x/crypto v0.17.0
	golang.org/x/net v0.17.0
	golang.org/x/sync v0.1.0
	golang.org/x/sys v0.15.0
	golang.org/x/time v0.0.0-20220722155302-e5dcc9cfc0b9
	golang.zx2c4.com/wireguard/wgctrl v0.0.0-20220504211119-3d4a969bb56b
)

require (
	github.com/beorn7/perks v1.0.1 // indirect
	github.com/cespare/xxhash/v2 v2.1.2 // indirect
	github.com/digineo/go-logwrap v0.0.0-20181106161722-a178c58ea3f0 // indirect
	github.com/gokrazy/internal v0.0.0-20230211171410-9608422911d0 // indirect
	github.com/golang/protobuf v1.5.2 // indirect
	github.com/google/renameio/v2 v2.0.0 // indirect
	github.com/gorilla/websocket v1.4.2 // indirect
	github.com/josharian/native v1.0.0 // indirect
	github.com/matttproud/golang_protobuf_extensions v1.0.2-0.20181231171920-c182affec369 // indirect
	github.com/mdlayher/genetlink v1.2.0 // indirect
	github.com/mdlayher/netlink v1.7.0 // indirect
	github.com/mdlayher/socket v0.4.0 // indirect
	github.com/mdlayher/watchdog v0.0.0-20221003142519-49be0df7b3b5 // indirect
	github.com/prometheus/client_model v0.3.0 // indirect
	github.com/prometheus/common v0.37.0 // indirect
	github.com/prometheus/procfs v0.8.0 // indirect
	github.com/sergi/go-diff v1.2.0 // indirect
	github.com/stretchr/objx v0.2.0 // indirect
	github.com/u-root/uio v0.0.0-20210528114334-82958018845c // indirect
	gitlab.com/golang-commonmark/puny v0.0.0-20191124015043-9f83538fa04f // indirect
	golang.org/x/mod v0.5.1 // indirect
	golang.org/x/tools v0.1.8 // indirect
	golang.org/x/xerrors v0.0.0-20200804184101-5ec99f83aff1 // indirect
	golang.zx2c4.com/wireguard v0.0.0-20220407013110-ef5c587f782d // indirect
	google.golang.org/protobuf v1.28.1 // indirect
	gopkg.in/yaml.v3 v3.0.1 // indirect
)<|MERGE_RESOLUTION|>--- conflicted
+++ resolved
@@ -1,10 +1,6 @@
 module github.com/rtr7/router7
 
-<<<<<<< HEAD
-go 1.18
-=======
 go 1.20
->>>>>>> 95fc7432
 
 require (
 	github.com/andreyvit/diff v0.0.0-20170406064948-c7f18ee00883
