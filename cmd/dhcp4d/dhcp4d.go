--- conflicted
+++ resolved
@@ -158,13 +158,9 @@
 <th>Hostname</th>
 <th>MAC address</th>
 <th>Vendor</th>
-<<<<<<< HEAD
 <th>VendorIdentifier</th>
-<th>Start</th>
 <th>Expiry</th>
-=======
 <th>Last ACK</th>
->>>>>>> 2ee2a943
 </tr>
 {{ range $idx, $l := . }}
 <tr>
@@ -180,18 +176,13 @@
 </td>
 <td class="hwaddr">{{$l.HardwareAddr}}</td>
 <td>{{$l.Vendor}}</td>
-<<<<<<< HEAD
 <td>{{$l.VendorIdentifier}}</td>
-<td>{{$l.Start}}</td>
 <td title="{{ timefmt $l.Expiry }}">
-=======
-<td>
 {{ if (not (zero $l.LastACK)) }}
 {{ timefmt $l.LastACK }}
 {{ if $l.Active }}
 <span class="active">active</span>
 {{ end }}
->>>>>>> 2ee2a943
 {{ if $l.Expired }}
 <span class="expired">expired</span>
 {{ end }}
@@ -462,7 +453,7 @@
 			Addr:             latest.Addr.String(),
 			HardwareAddr:     latest.HardwareAddr,
 			Expiration:       latest.Expiry.In(time.UTC),
-			Start:            latest.Start.In(time.UTC),
+			Start:            latest.LastACK.In(time.UTC),
 			VendorIdentifier: latest.VendorIdentifier,
 		}
 		leaseJSON, err := json.Marshal(leaseVal)
