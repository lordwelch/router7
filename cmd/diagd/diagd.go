// Copyright 2018 Google Inc.
//
// Licensed under the Apache License, Version 2.0 (the "License");
// you may not use this file except in compliance with the License.
// You may obtain a copy of the License at
//
//      http://www.apache.org/licenses/LICENSE-2.0
//
// Unless required by applicable law or agreed to in writing, software
// distributed under the License is distributed on an "AS IS" BASIS,
// WITHOUT WARRANTIES OR CONDITIONS OF ANY KIND, either express or implied.
// See the License for the specific language governing permissions and
// limitations under the License.

// Binary diagd provides automated network diagnostics.
package main

import (
	"encoding/json"
	"flag"
	"fmt"
	"html"
	"io"
	"log"
	"net"
	"net/http"
	"os"
	"os/signal"
	"strings"
	"sync"
	"syscall"

	"github.com/gokrazy/gokrazy"

	"github.com/rtr7/router7/internal/diag"
	"github.com/rtr7/router7/internal/multilisten"

	_ "net/http/pprof"
)

var httpListeners = multilisten.NewPool()

var perm = flag.String("perm", "/perm", "path to replace /perm")

func updateListeners() error {
	hosts, err := gokrazy.PrivateInterfaceAddrs()
	if err != nil {
		return err
	}

	httpListeners.ListenAndServe(hosts, func(host string) multilisten.Listener {
		return &http.Server{Addr: net.JoinHostPort(host, "7733")}
	})
	return nil
}

func dump(indent int, w io.Writer, re *diag.EvalResult) {
	symbol := "✔"
	if re.Error {
		symbol = "✘"
	}
	fmt.Fprintf(w, "<li>\n%s%s %s: %s<ul>",
		strings.Repeat("  ", indent),
		symbol,
		html.EscapeString(re.Name),
		html.EscapeString(re.Status))
	for _, ch := range re.Children {
		dump(indent+1, w, ch)
	}
	fmt.Fprintf(w, "</ul></li>")
}

func firstError(re *diag.EvalResult) string {
	if re.Error {
		return fmt.Sprintf("%s: %s", re.Name, re.Status)
	}
	for _, ch := range re.Children {
		if msg := firstError(ch); msg != "" {
			return msg
		}
	}
	return ""
}

func logic() error {
	var (
		ifname = flag.String("interface",
			"uplink0",
			"interface name to query")
	)
	const (
		ip6allrouters = "ff02::2" // no /etc/hosts on gokrazy
	)
	flag.Parse()
	uplink := *ifname
	m := diag.NewMonitor(diag.Link(uplink).
		Then(diag.DHCPv4().
			Then(diag.Ping4Gateway().
				Then(diag.Ping4("google.ch").
					Then(diag.TCP4("www.google.ch:80"))))).
		Then(diag.DHCPv6().
			Then(diag.Ping6("lan0", "google.ch"))).
		Then(diag.RouterAdvertisments(uplink).
			Then(diag.Ping6Gateway().
				Then(diag.Ping6(uplink, "google.ch").
					Then(diag.TCP6("www.google.ch:80"))))).
		Then(diag.Ping6("", ip6allrouters+"%"+uplink)))
	var mu sync.Mutex
	http.HandleFunc("/", func(w http.ResponseWriter, r *http.Request) {
		mu.Lock()
		re := m.Evaluate()
		mu.Unlock()
		fmt.Fprintf(w, `<!DOCTYPE html><style type="text/css">ul { list-style-type: none; }</style><ul>`)
		dump(0, w, re)
	})
	http.HandleFunc("/health.json", func(w http.ResponseWriter, r *http.Request) {
		mu.Lock()
		re := m.Evaluate()
		mu.Unlock()
		reply := struct {
			FirstError string `json:"first_error"`
		}{
			FirstError: firstError(re),
		}
		b, err := json.Marshal(&reply)
		if err != nil {
			http.Error(w, err.Error(), http.StatusInternalServerError)
			return
		}
		w.Write(b)
	})
	if err := updateListeners(); err != nil {
		return err
	}
	ch := make(chan os.Signal, 1)
	signal.Notify(ch, syscall.SIGUSR1)
	for range ch {
		if err := updateListeners(); err != nil {
			log.Printf("updateListeners: %v", err)
		}
	}
	return nil
}

func main() {
<<<<<<< HEAD
	flag.Parse()
	diag.Perm = *perm

=======
>>>>>>> 3834acfa
	if err := logic(); err != nil {
		log.Fatal(err)
	}
}<|MERGE_RESOLUTION|>--- conflicted
+++ resolved
@@ -39,8 +39,6 @@
 )
 
 var httpListeners = multilisten.NewPool()
-
-var perm = flag.String("perm", "/perm", "path to replace /perm")
 
 func updateListeners() error {
 	hosts, err := gokrazy.PrivateInterfaceAddrs()
@@ -87,12 +85,16 @@
 		ifname = flag.String("interface",
 			"uplink0",
 			"interface name to query")
+		perm = flag.String("perm",
+			"/perm",
+			"path to replace /perm")
 	)
 	const (
 		ip6allrouters = "ff02::2" // no /etc/hosts on gokrazy
 	)
 	flag.Parse()
 	uplink := *ifname
+	diag.Perm = *perm
 	m := diag.NewMonitor(diag.Link(uplink).
 		Then(diag.DHCPv4().
 			Then(diag.Ping4Gateway().
@@ -143,12 +145,6 @@
 }
 
 func main() {
-<<<<<<< HEAD
-	flag.Parse()
-	diag.Perm = *perm
-
-=======
->>>>>>> 3834acfa
 	if err := logic(); err != nil {
 		log.Fatal(err)
 	}
